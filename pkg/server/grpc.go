// Copyright 2025 The Sigstore Authors
//
// Licensed under the Apache License, Version 2.0 (the "License");
// you may not use this file except in compliance with the License.
// You may obtain a copy of the License at
//
//     http://www.apache.org/licenses/LICENSE-2.0
//
// Unless required by applicable law or agreed to in writing, software
// distributed under the License is distributed on an "AS IS" BASIS,
// WITHOUT WARRANTIES OR CONDITIONS OF ANY KIND, either express or implied.
// See the License for the specific language governing permissions and
// limitations under the License.

// Licensed under the Apache License, Version 2.0 (the "License");
// you may not use this file except in compliance with the License.
// You may obtain a copy of the License at
//
//     http://www.apache.org/licenses/LICENSE-2.0
//
// Unless required by applicable law or agreed to in writing, software
// distributed under the License is distributed on an "AS IS" BASIS,
// WITHOUT WARRANTIES OR CONDITIONS OF ANY KIND, either express or implied.
// See the License for the specific language governing permissions and
// limitations under the License.

package server

import (
	"fmt"
	"log/slog"
	"net"
	"os"
	"os/signal"
	"sync"
	"syscall"

	pb "github.com/sigstore/rekor-tiles/pkg/generated/protobuf"
	"google.golang.org/grpc"
	"google.golang.org/grpc/health/grpc_health_v1"
)

// grpcServerI is the collection of methods that our grpc server must implement.
type grpcServerI interface {
	pb.RekorServer
	grpc_health_v1.HealthServer
}

type grpcServer struct {
	*grpc.Server
	serverEndpoint string
}

<<<<<<< HEAD
// newGRPCService launches the grpc service attached to a new grpc server.
func newGRPCService(config *GRPCConfig, server grpcServerI) *grpcServer {
	// Create a gRPC Server object
	s := grpc.NewServer()
=======
func newGRPCService(config *GRPCConfig, server pb.RekorServer) *grpcServer {
	s := grpc.NewServer(grpc.ChainUnaryInterceptor(getMetrics().serverMetrics.UnaryServerInterceptor()))
>>>>>>> ae4efbbe
	pb.RegisterRekorServer(s, server)
	grpc_health_v1.RegisterHealthServer(s, server)

	getMetrics().serverMetrics.InitializeMetrics(s)

	return &grpcServer{s, fmt.Sprintf("%s:%v", config.host, config.port)}
}

func (gs *grpcServer) start(wg *sync.WaitGroup) {

	slog.Info("starting grpc Server", "address", gs.serverEndpoint)

	lis, err := net.Listen("tcp", gs.serverEndpoint)
	if err != nil {
		slog.Error("Failed to create listener:", "errors", err)
		os.Exit(1)
	}

	// update the endpoint to standardize
	gs.serverEndpoint = lis.Addr().String()

	waitToClose := make(chan struct{})
	go func() {
		// capture interrupts and shutdown Server
		sigint := make(chan os.Signal, 1)
		signal.Notify(sigint, syscall.SIGINT, syscall.SIGTERM)
		<-sigint

		gs.GracefulStop()
		close(waitToClose)
		slog.Info("stopped grpc Server")
	}()

	wg.Add(1)
	go func() {
		if err := gs.Serve(lis); err != nil {
			slog.Error("error shutting down grpc Server", "errors", err)
			os.Exit(1)
		}
		<-waitToClose
		wg.Done()
		slog.Info("grpc Server shutdown")
	}()
}<|MERGE_RESOLUTION|>--- conflicted
+++ resolved
@@ -51,15 +51,8 @@
 	serverEndpoint string
 }
 
-<<<<<<< HEAD
-// newGRPCService launches the grpc service attached to a new grpc server.
 func newGRPCService(config *GRPCConfig, server grpcServerI) *grpcServer {
-	// Create a gRPC Server object
-	s := grpc.NewServer()
-=======
-func newGRPCService(config *GRPCConfig, server pb.RekorServer) *grpcServer {
 	s := grpc.NewServer(grpc.ChainUnaryInterceptor(getMetrics().serverMetrics.UnaryServerInterceptor()))
->>>>>>> ae4efbbe
 	pb.RegisterRekorServer(s, server)
 	grpc_health_v1.RegisterHealthServer(s, server)
 
